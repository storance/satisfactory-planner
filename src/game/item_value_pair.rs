<<<<<<< HEAD
use ::serde::{Serialize, Deserialize};

use crate::utils::{FloatType, EPSILON};
=======
use crate::utils::{clamp_to_zero, round, FloatType, EPSILON};
use std::cmp::Ordering;
>>>>>>> 34f597b6
use std::fmt;
use std::ops::{Add, AddAssign, Neg, Sub, SubAssign};
use std::rc::Rc;

use super::Item;

<<<<<<< HEAD
#[derive(Debug, Clone, Serialize, Deserialize)]
pub struct ItemAmount {
    pub item: String,
    pub amount: FloatType
}

#[derive(Debug, Clone, PartialEq, PartialOrd)]
=======
#[derive(Clone, PartialEq)]
>>>>>>> 34f597b6
pub struct ItemValuePair {
    pub item: Rc<Item>,
    pub value: FloatType,
}

impl ItemValuePair {
    #[inline]
    pub fn new(item: Rc<Item>, value: FloatType) -> Self {
        Self { item, value }
    }

    pub fn is_zero(&self) -> bool {
        self.value.abs() < EPSILON
    }

    pub fn with_value(&self, value: FloatType) -> Self {
        Self {
            item: Rc::clone(&self.item),
            value,
        }
    }

    pub fn clamp(&self, min_value: FloatType, max_value: FloatType) -> Self {
        Self {
            item: Rc::clone(&self.item),
            value: self.value.min(max_value).max(min_value),
        }
    }

    pub fn mul(&self, value: FloatType) -> Self {
        Self {
            item: Rc::clone(&self.item),
            value: clamp_to_zero(self.value * value),
        }
    }

    pub fn ratio(&self, other: &Self) -> FloatType {
        assert!(self.item == other.item);
        clamp_to_zero(self.value / other.value)
    }
}

impl Eq for ItemValuePair {}

impl PartialOrd for ItemValuePair {
    fn partial_cmp(&self, other: &Self) -> Option<Ordering> {
        Some(
            self.item
                .cmp(&other.item)
                .then_with(|| self.value.total_cmp(&other.value)),
        )
    }
}

impl Ord for ItemValuePair {
    fn cmp(&self, other: &Self) -> Ordering {
        self.item
            .cmp(&other.item)
            .then_with(|| self.value.total_cmp(&other.value))
    }
}

impl Neg for ItemValuePair {
    type Output = Self;

    fn neg(self) -> Self::Output {
        Self {
            item: Rc::clone(&self.item),
            value: -self.value,
        }
    }
}

impl Add<FloatType> for ItemValuePair {
    type Output = Self;

    fn add(self, rhs: FloatType) -> Self::Output {
        Self {
            item: self.item,
            value: self.value + rhs,
        }
    }
}

impl Add<FloatType> for &ItemValuePair {
    type Output = ItemValuePair;

    fn add(self, rhs: FloatType) -> Self::Output {
        ItemValuePair {
            item: Rc::clone(&self.item),
            value: self.value + rhs,
        }
    }
}

impl Add<ItemValuePair> for ItemValuePair {
    type Output = Self;

    fn add(self, rhs: ItemValuePair) -> Self::Output {
        assert!(self.item == rhs.item);
        Self {
            item: self.item,
            value: self.value + rhs.value,
        }
    }
}

impl Add<ItemValuePair> for &ItemValuePair {
    type Output = ItemValuePair;

    fn add(self, rhs: ItemValuePair) -> Self::Output {
        assert!(self.item == rhs.item);
        ItemValuePair {
            item: Rc::clone(&self.item),
            value: self.value + rhs.value,
        }
    }
}

impl Add<&ItemValuePair> for ItemValuePair {
    type Output = Self;

    fn add(self, rhs: &ItemValuePair) -> Self::Output {
        assert!(self.item == rhs.item);
        Self {
            item: self.item,
            value: self.value + rhs.value,
        }
    }
}

impl Add<&ItemValuePair> for &ItemValuePair {
    type Output = ItemValuePair;

    fn add(self, rhs: &ItemValuePair) -> Self::Output {
        assert!(self.item == rhs.item);
        ItemValuePair {
            item: Rc::clone(&self.item),
            value: self.value + rhs.value,
        }
    }
}

impl AddAssign<FloatType> for ItemValuePair {
    fn add_assign(&mut self, rhs: FloatType) {
        self.value += rhs
    }
}

impl Sub<FloatType> for ItemValuePair {
    type Output = Self;

    fn sub(self, rhs: FloatType) -> Self::Output {
        Self {
            item: self.item,
            value: self.value - rhs,
        }
    }
}

impl Sub<FloatType> for &ItemValuePair {
    type Output = ItemValuePair;

    fn sub(self, rhs: FloatType) -> Self::Output {
        ItemValuePair {
            item: Rc::clone(&self.item),
            value: self.value - rhs,
        }
    }
}

impl Sub<ItemValuePair> for ItemValuePair {
    type Output = Self;

    fn sub(self, rhs: ItemValuePair) -> Self::Output {
        assert!(self.item == rhs.item);
        Self {
            item: self.item,
            value: self.value - rhs.value,
        }
    }
}

impl Sub<ItemValuePair> for &ItemValuePair {
    type Output = ItemValuePair;

    fn sub(self, rhs: ItemValuePair) -> Self::Output {
        assert!(self.item == rhs.item);
        ItemValuePair {
            item: Rc::clone(&self.item),
            value: self.value - rhs.value,
        }
    }
}

impl Sub<&ItemValuePair> for ItemValuePair {
    type Output = Self;

    fn sub(self, rhs: &ItemValuePair) -> Self::Output {
        assert!(self.item == rhs.item);
        Self {
            item: self.item,
            value: self.value - rhs.value,
        }
    }
}

impl Sub<&ItemValuePair> for &ItemValuePair {
    type Output = ItemValuePair;

    fn sub(self, rhs: &ItemValuePair) -> Self::Output {
        assert!(self.item == rhs.item);
        ItemValuePair {
            item: Rc::clone(&self.item),
            value: self.value - rhs.value,
        }
    }
}

impl SubAssign<FloatType> for ItemValuePair {
    fn sub_assign(&mut self, rhs: FloatType) {
        self.value -= rhs;
    }
}

impl fmt::Debug for ItemValuePair {
    fn fmt(&self, f: &mut fmt::Formatter<'_>) -> fmt::Result {
        f.debug_struct("ItemValuePair")
            .field("item", &self.item.name)
            .field("value", &self.value)
            .finish()
    }
}

impl fmt::Display for ItemValuePair {
    fn fmt(&self, f: &mut fmt::Formatter<'_>) -> fmt::Result {
        write!(f, "{}\n{} / min", self.item, round(self.value, 3))
    }
}<|MERGE_RESOLUTION|>--- conflicted
+++ resolved
@@ -1,28 +1,19 @@
-<<<<<<< HEAD
 use ::serde::{Serialize, Deserialize};
-
-use crate::utils::{FloatType, EPSILON};
-=======
 use crate::utils::{clamp_to_zero, round, FloatType, EPSILON};
 use std::cmp::Ordering;
->>>>>>> 34f597b6
 use std::fmt;
 use std::ops::{Add, AddAssign, Neg, Sub, SubAssign};
 use std::rc::Rc;
 
 use super::Item;
 
-<<<<<<< HEAD
 #[derive(Debug, Clone, Serialize, Deserialize)]
 pub struct ItemAmount {
     pub item: String,
     pub amount: FloatType
 }
 
-#[derive(Debug, Clone, PartialEq, PartialOrd)]
-=======
 #[derive(Clone, PartialEq)]
->>>>>>> 34f597b6
 pub struct ItemValuePair {
     pub item: Rc<Item>,
     pub value: FloatType,
